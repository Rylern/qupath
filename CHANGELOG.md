## Version 0.3.2

This is a *minor release* that aims to be fully compatible with v0.3.0 and v0.3.1 while fixing bugs.

### Bugs fixed
* Some svs files opened with Bio-Formats are not read correctly in v0.3.1
  * Discussed at https://forum.image.sc/t/problem-about-opening-some-svs-slides-in-qupath-v0-3-1-bio-formats-6-8-0/61404
* ImageServer pyramid levels are not checked for validity (https://github.com/qupath/qupath/issues/879)
<<<<<<< HEAD
* 'Create single measurement classifier' does not automatically update combo boxes when the available classifications change

=======
* Cell detection using 'Hematoxylin' always assumes it is the first stain (https://github.com/qupath/qupath/issues/878)
* Uninformative / by zero error when setting stain vectors on empty images (https://github.com/qupath/qupath/issues/880)
  * A warning is now logged, and the image type set to 'Brightfield (other)'
>>>>>>> 98a93b07

### Dependency updates
* Bio-Formats 6.7.0
  * Downgrade to fix svs issues, see https://github.com/ome/bioformats/issues/3757 for details
  * Build from source with -Pbioformats-version=6.8.0 option if required


## Version 0.3.1

This is a *minor release* that aims to be fully compatible with v0.3.0 while fixing bugs, updating dependencies and improving performance.

### Bugs fixed
* 'Add intensity features' does not reinitialize options (including channels) when new images are opened (https://github.com/qupath/qupath/issues/836)
* Reading images with ImageJ is too slow and memory-hungry (https://github.com/qupath/qupath/issues/860)
* Generating multiple readers with Bio-Formats can be very slow (https://github.com/qupath/qupath/issues/865)
* 'Keep settings' in Brightness/Contrast dialog does not always retain channel colors (https://github.com/qupath/qupath/issues/843)
* 'Create composite classifier' does not store classifier in the workflow when 'Save & Apply' is selected (https://github.com/qupath/qupath/issues/874)
* ImageServers can request the same tile in multiple threads simultaneously (https://github.com/qupath/qupath/issues/861)
* Up arrow can cause viewer to move beyond nSlices for Z-stack (https://github.com/qupath/qupath/issues/821)
* Location text does not update when navigating with keyboard (https://github.com/qupath/qupath/issues/819)
* Multichannel .tif output is broken in TileExporter (https://github.com/qupath/qupath/issues/838)
* Main class and classpath missing from app jar (https://github.com/qupath/qupath/issues/818)
* MeasurementList is ignored for some objects when importing from GeoJSON (https://github.com/qupath/qupath/issues/845)
* Backspace and delete don't do anything when the annotation list is in focus (https://github.com/qupath/qupath/issues/847)
* 'Automate -> Show workflow command history' displays empty workflow (https://github.com/qupath/qupath/pull/851)
* Extensions are sometimes loaded too late when running command line scripts (https://github.com/qupath/qupath/issues/852)
* ICC Profiles could not be set in the viewer (unused preview feature, https://github.com/qupath/qupath/pull/850)
* DnnModel implements AutoCloseable, so that calling DnnModel.close() can resolve
  * GPU memory not freed when using OpenCV DNN (https://github.com/qupath/qupath/issues/841)
  * QuPath with CUDA doesn’t release GPU memory after StarDist segmentation (https://github.com/qupath/qupath-extension-stardist/issues/11)
* Image writing fixes, including
  * convert-ome command doesn't report when it is finished (https://github.com/qupath/qupath/issues/859)
  * OMEPyramidWriter ignores file extension to always write ome.tif (https://github.com/qupath/qupath/issues/857)
  * OMEPyramidWriter logic for bigtiff can fail for image pyramids (https://github.com/qupath/qupath/issues/858)

### Dependency updates
* Bio-Formats 6.8.0
  * See https://www.openmicroscopy.org/2021/12/09/bio-formats-6-8-0.html for details
* JavaFX 17.0.1
  * Introduced to fix UI bugs, e.g. https://github.com/qupath/qupath/issues/833
* ImageJ 1.53i
  * Downgrade to support headless, see https://github.com/imagej/imagej1/issues/140
* ControlsFX 11.1.1
* Groovy 3.0.9
* Gson 2.8.9
* Logback 1.2.9
* Picocli 4.6.2
* RichTextFX 0.10.7

## Version 0.3.0

### Release highlights
* **New 'Create density map' command** to visualize hotspots & generate annotations based on object densities
* **_Many_ code fixes** & **major performance improvements** - especially for pixel classification
* **Revised code structure**, with non-core features now separated out as optional **extensions**, including:
  * **OMERO**
    * https://github.com/qupath/qupath-extension-omero
    * **Major update!** New support for browsing multiple OMERO servers, importing images & exchanging annotations
  * **StarDist**
    * https://github.com/qupath/qupath-extension-stardist
    * **Major update!** No longer any need to build QuPath from source
  * **TensorFlow**
    * https://github.com/qupath/qupath-extension-tensorflow
    * No longer needed to run StarDist (but gives an alternative option)
  * **Interactive image alignment**
    * https://github.com/qupath/qupath-extension-align
    * Calculate a rigid transform between two images
  * **JPen**
    * https://github.com/qupath/qupath-extension-jpen
    * Adds support for (some) graphics tablets
* **Rotate images** in the viewer 360&deg;
* **Easier OpenCV scripting** with many new methods in `OpenCVTools`
* **New build scripts**, now with **continuous integration** via GitHub Actions
* **Groundwork for new features** coming soon...

The major revision of the code structure and creation of extensions is designed to make QuPath more developer-friendly, maintainable and adaptable in the future.

A long-but-still-not-exhaustive list of changes is given below.
For full details, see the [Commit log](https://github.com/qupath/qupath/commits/).

### Enhancements
* Support for importing & exporting objects without scripting
  * Export objects as GeoJSON without via *File > Object data... > ...*
  * Import objects from .json, .geojson & .qpdata files via *File > Object data... > Import objects* or with drag & drop
* Pixel classifier usability improvements
  * Set number of threads for live prediction (under 'Advanced options' during training, or the vertical ellipsis button when loading a previous classifier)
  * New 'Show as text' option to check classifier parameters
  * Switch between pixel classifiers & density maps by bringing the corresponding window into focus
  * Perform live prediction starting from the center of the field of view or image
* Script editor improvements
  * New 'Auto clear cache (batch processing)' option to reduce memory use when running scripts across many images
  * Default to project script directory when choosing a location to save a new script
* Improved command line
  * Specify script parameters with the `--args` option
  * Make contents of any extensions directory available to the classloader
  * Return a non-zero exit code if an exception is thrown (https://github.com/qupath/qupath/issues/654)
* New 'Optional args' when importing images
  * This allows options such as `--dims XYTZC --series 2` to be passed to Bio-Formats to customize image import
  * Reordering of RGB channels can be done with `--order BGR` or similar combinations
* New `ContourTracing` class to simplify converting thresholded and labeled images to ROIs and objects
* New `PathObjectTools.transformObjectRecursive` method to simplify applying an affine transformation to objects
* New `UriResource` and `UriUpdater` classes to support fixing broken paths generally (not just image paths in projects)
* Many improvements to ImageOps and OpenCVTools to make scripting with OpenCV much easier
* Translucent overlay for live prediction (useful to identify if a tile has been processed when at least one class is transparent)
* Better support for setting pixel sizes & z-spacing in µm
  * Access by double-clicking pixel size values under the 'Image' tab
  * Pixel size changes are now logged to the Workflow for inclusion in auto-generated scripts
* *Objects > Annotations... > Rotate annotation* now works with point annotations
* Update checking can now include extensions hosted on GitHub
* New 360 degree image rotation (under *View > Rotate image*)
* New preferences for slide navigation using arrow keys
  * Control navigation speed & acceleration
  * Optionally skip TMA cores marked as 'ignored'
* When prompted to set the image type, 'Show details' gives an opportunity to turn off the prompts
  * Previously this was only accessible in the preferences
* Load object & pixel classifier dialogs support importing classifiers from other locations
* Brightness/Contrast panel shows small min/max values to 2 decimal places
* Better validation when entering numeric values in text fields
* BufferedImageOverlays are now tied to the the pixel classification display setting (rather than the detection display)
* Bio-Formats now optionally accepts URLs, not only local files (requires opt-in through the preferences)
* Specify the logging level for the current QuPath session through the preferences, e.g. to emit extra debugging messages
  * Log files are now turned off by default; this can be changed in the preferences if a QuPath user directory is set
* Optionally use `qupath.prefs.name` system property to use a different preferences location, enabling multiple QuPath installations to have distinct preferences
* Provide optional launch scripts and `-Pld-path=true` Gradle options for Linux to set LD_LIBRARY_PATH and work around pixman problems (https://github.com/qupath/qupath/issues/628)
* When setting stain vectors, do not overwrite the last workflow step if it was also used to set stain vectors
  * This makes it possible to go back to earlier stains if needed
* New `locateFile(nameOrPath)` scripting method to search for files within the current project and/or user directory

### Code changes
* Revised `PathClass` code to be more strict with invalid class names & prevent accidentally calling the constructor (please report any related bugs!)
* GeoJSON features now use "properties>object_type" rather than "id" property to map to a QuPath object type (e.g. "annotation", "detection", "cell")
  * 'id' is likely to be used as a unique identifier in a later QuPath version
* Updates to `TileExporter`, with some change in behavior
  * Creating a `TileExporter` using `parentObjects` now exports fixed-sized tiles centered on the object ROI. To export the ROI bounding box instead, set `useROIBounds(true)` when creating the exporter.
* The *'Number of processors for parallel commands'* preference has been renamed to *'Number of parallel threads'*
* `GeneralTools.readAsString` methods now assume UTF-8 encoding
* `PixelClassificationOverlay` has moved to the main GUI module
* Scripting method `getColorRGB()` has been replaced by `makeRBG()` and `makeARGB()`; further related changes in ColorTools class
* `LabeledImageServer.Builder.useInstanceLabels()` method replaces `useUniqueLabels()`, improved performance
* StarDist supports frozen models that are compatible with OpenCV's DNN module
* New 2D/3D thinning & interpolation classes
* New ImageOps for reducing channels
* `ImageOps.Normalize.percentiles` now warns if normalization values are equal; fixed exception if choosing '100'
* When building from source with TensorFlow support, now uses TensorFlow Java 0.3.1 (corresponding to TensorFlow v2.4.1)
* Default number of threads is now based upon `ForkJoinPool.getCommonPoolParallelism()`
  * `ThreadTools` can be used to get requested number of threads within core modules, controlled via `PathPrefs`
* `UriResource` and `UriUpdater` classes to give more general approach to fixing broken paths (previously the code was project/image-specific)

### Bugs fixed
* Multithreading issue with creation or removal of objects (https://github.com/qupath/qupath/issues/744)
* Excessive memory use during pixel classification (https://github.com/qupath/qupath/issues/753)
* Measurement export ignores the image name in the project (https://github.com/qupath/qupath/issues/593)
* Cannot reload a KNN classifier (https://github.com/qupath/qupath/issues/752)
  * Note! This change means classifiers written with v0.3 cannot be used in v0.2 (but v0.2 classifiers should work in v0.3)
* *Detect centroid distances 2D* doesn't work on different planes of a z-stack (https://github.com/qupath/qupath/issues/696)
* Deleting a TMA grid deletes all objects (https://github.com/qupath/qupath/issues/646)
* *Subcellular detection (experimental)* always returns 0 for cluster count (https://github.com/qupath/qupath/issues/788)
* *Subcellular detection (experimental)* doesn't work for z-stacks or images without pixel size information (https://github.com/qupath/qupath/issues/701)
  * Note: Spots with an area exactly equal to the minimum spot size are now retained (previously they were discarded)
* *Show input dialog* is too easy to open multiple times, too difficult to close (https://github.com/qupath/qupath/issues/776)
* *Convert detections to points* loses plane when applied to a z-stack (https://github.com/qupath/qupath/issues/696)
* Exception when pressing *'Create workflow'* if no image is open (https://github.com/qupath/qupath/issues/608)
* Confusing command line help text for the '--image' parameter of the 'script' (https://github.com/qupath/qupath/issues/609)
* `--save` option did not work from the command line (https://github.com/qupath/qupath/issues/617)
* Extremely long classification lists could prevent QuPath from exiting (https://github.com/qupath/qupath/issues/626)
* Occasional exceptions when concatenating channels for rotated images (https://github.com/qupath/qupath/issues/641)
* *Selection mode* keyboard shortcut did not work; now activate it with `Shift + S` (https://github.com/qupath/qupath/issues/638)
* Exception when showing details for an extension that is missing a Manifest file (https://github.com/qupath/qupath/issues/664)
* Exception when resetting an annotation description to an empty string (https://github.com/qupath/qupath/issues/661)
* The requestedPixelSize option for `TileExporter` calculated the wrong downsample (https://github.com/qupath/qupath/issues/648)
* Unable to find slide labels when reading images with Bio-Formats (https://github.com/qupath/qupath/issues/643)
* The `TileExporter` could not properly export tiles from z-stacks/time series (https://github.com/qupath/qupath/issues/650)
* `PathClassifierTools.setIntensityClassification` method now correctly ignores ignored classes such as 'myClass*' (https://github.com/qupath/qupath/issues/691)
* `Dialogs.showConfirmDialog(title, text)` shows the text in the title bar, rather than the title (https://github.com/qupath/qupath/issues/662)
* Error in StarDist intensity measurements for 8-bit RGB fluorescence images (https://github.com/qupath/qupath/issues/686)
* Opening images with very narrow tiles can fail with Bio-Formats (https://github.com/qupath/qupath/issues/715)
* `OMEPyramidSeries` is not public (https://github.com/qupath/qupath/issues/726)
* Bug in using arrow keys to navigate z-stacks and timeseries (https://github.com/qupath/qupath/issues/748)
* Not able to open file browsers under Linux (e.g. via right-click under the Project tab)
* Not possible to view multiple channels simultaneously with inverted lookup tables (max display < min display)
* Exception when converting `PathObject` with name but no color to GeoJSON
* Cannot write valid 16-bit PNG labelled images

### Dependency updates
* AdoptOpenJDK 16
* Apache Commons Text 1.9
* Bio-Formats 6.7.0
* ControlsFX 11.1.0
* Groovy 3.0.8
* Gson 2.8.8
* Guava 30.1.1-jre
* ImageJ 1.53j
* JavaFX 16
* Java Topology suite 1.18.2
* JavaCPP 1.5.6
* JFreeSVG 5.0
* jfxtras 11-r2
* OpenCV 4.5.3
* picocli 4.6.1
* RichTextFX 0.10.6


## Version 0.2.3

List of bugs fixed:
* Maximum memory setting is sometimes ignored (https://github.com/qupath/qupath/issues/582)
  * Note that memory can no longer be specified to be less than 1 GB
* 'Locked status cannot be set' exception when adding pixel classifier measurements to full image (https://github.com/qupath/qupath/issues/595)
* 'Too many open files' exceptions caused by streams not being closed (https://github.com/qupath/qupath/issues/594)
* LabeledImageServer ignores updated pixel sizes (https://github.com/qupath/qupath/issues/591)
* Work around Java issue with ByteInterleavedRaster.setRect
* Support adding an individual .qpdata file to an existing project (https://github.com/qupath/qupath/issues/592)
* Improve reliability of cell expansion code, currently used only with StarDist (https://github.com/qupath/qupath/issues/587)
* NullPointerException when loading .qpdata files corresponding to OMERO images (https://github.com/qupath/qupath/issues/598)
* Brightness/Contrast 'Keep settings' ignored when using multiple viewers (https://github.com/qupath/qupath/issues/601)
* Improve QuPathGUI.launchQuPath() method (https://github.com/qupath/qupath/issues/603)


## Version 0.2.2

This is a *minor release* that aims to be fully compatible with v0.2.0 while fixing bugs.

List of bugs fixed:
* 'Delaunay cluster features 2D' could give wrong results when 'Add cluster measurements' is selected
  * Bug likely introduced in ~v0.2.0-m5 (may want to recheck results if using this specific command)
* Legacy RTrees classifiers can give different results when reloaded (https://github.com/qupath/qupath/issues/567)
* Phantom polylines when creating objects with the pixel classifier (https://github.com/qupath/qupath/issues/544)
* Unable to resolve project URIs when moving a project across file systems (https://github.com/qupath/qupath/issues/543)
* Polygons could sometimes be closed early when making annotations quickly (https://github.com/qupath/qupath/issues/553)
* Annotation names were not hidden along with classes (https://github.com/qupath/qupath/issues/557)
* Object names and colors were not stored as properties in GeoJSON (https://github.com/qupath/qupath/issues/549)
* Unable to specify image within a project to process when running a script from the command line (https://github.com/qupath/qupath/issues/560)
* Tile cache not created when running scripts from the command line (https://github.com/qupath/qupath/issues/561)
* Resolve hierarchy is very slow for some TMAs with many detections (https://github.com/qupath/qupath/issues/564)
* Project cannot be loaded if no previous URI is available (https://github.com/qupath/qupath/issues/568)
* Null terminators in image names can prevent copying results to the clipboard (https://github.com/qupath/qupath/issues/573)
* Unnecessary warning sometimes printed when generating tiles for parallel processing
* AbstractPlugin log messages emitted (at INFO level) when adding a step to the command history
* Shift+tab and Shift+/ to indent or comment caused script editor to scroll to the top

### Dependency updates
* JavaFX 14.0.2.1
* Bio-Formats 6.5.1; see https://docs.openmicroscopy.org/bio-formats/6.5.1/about/whats-new.html


## Version 0.2.1

This is a *minor release* that aims to be fully compatible with v0.2.0 while fixing numerous bugs.

The most significant change is to fix the behavior of 'Resolve hierarchy' in the specific case where it is called for a TMA image; see https://github.com/qupath/qupath/issues/540 for more details if this might affect you.

Full list of bugs fixed:
* 'Resolve hierarchy' does not work correctly for images containing both detections and TMA cores (https://github.com/qupath/qupath/issues/540)
* Points tool does not support z-stacks/time series (https://github.com/qupath/qupath/issues/526)
* Point annotations cannot be merged; attempting to merge objects across z-slices throws an exception
* Error thrown when right-clicking a points annotation in the counting dialog
* Inconsistent pixel classifier behavior when switching between known/unknown pixel sizes (https://github.com/qupath/qupath/issues/531)
* Cannot load a project if no classes.json is found (https://github.com/qupath/qupath/issues/510)
* Unable to correctly import v0.1.2 projects containing multi-series image files (https://github.com/qupath/qupath/issues/515)
* Closing QuPath abnormally can result in broken data files (https://github.com/qupath/qupath/issues/512)
* Closing QuPath from the dock icon on macOS closes immediately with no opportunity to save data
* Switched zoom in/out direction, + shortcut does not zoom in (https://github.com/qupath/qupath/issues/518)
* Misbehaving 'Update URIs' dialog (https://github.com/qupath/qupath/issues/519)
* Create thresholder' dialog grows in size and forgets recent options when reopening (https://github.com/qupath/qupath/issues/517)
* Brightness/Contrast & color transforms reset when training a pixel classifier/creating a thresholder for an RGB image (https://github.com/qupath/qupath/issues/509)
* Launching QuPath from the command line on Windows does not handle non-ASCII characters (https://github.com/qupath/qupath/issues/320)
* Exception thrown by 'Add shape features' dialog under some circumstances (https://github.com/qupath/qupath/issues/522)
* TMA grid view would sometimes not show all cores (https://github.com/qupath/qupath/issues/96)
* Modal dialogs that launch new modal dialogs occasionally misbehave (e.g. drop behind the main window)
* Null pointer exception when opening an incompatible image when training a pixel classifier (e.g. RGB to multichannel)
* Occasional "Width (-1) and height (-1) cannot be <= 0" error when opening an image
* Warnings/errors reported when first loading libraries via JavaCPP
* Changing classification color only updates the current viewer
* Max number of images/annotations loaded from OMERO limited by pagination
* Experimental AffineTransformImageServer did not update pixel calibration values (https://github.com/qupath/qupath/issues/528)
* 'Reload data' causes images to sometimes be re-added to a project (https://github.com/qupath/qupath/issues/534)
* Unable to stop tile/OME-TIFF export after it has begun
* Minor TensorFlow extension-related updates (requires building from source)


## Version 0.2.0

Welcome to QuPath v0.2.0!
A *lot* has changed since the last stable release, v0.1.2.
For more details, see the documentation at http://qupath.readthedocs.io

See also the changelogs for the past 12 milestone versions to watch the evolution of the software over the past 2 years.
This release contains the following (minor) changes since v0.2.0-m12:
* Change (debug).exe to (console).exe on Windows
  * Required also for running from the command line
* Added more prefilter options to 'Create thresholder'
* Added threshold lines to histograms for single measurement/cell intensity classification
* Bug fixes:
  * Unable to set max memory on Windows (https://github.com/qupath/qupath/issues/490)
    * Note this may still fail due to insufficient permissions (e.g. on macOS)
  * Fail with a more meaningful error if an incompatible extension is found (https://github.com/qupath/qupath/issues/497)
  * Selected images remained with 'Run for project' even when the project changed (https://github.com/qupath/qupath/issues/501)
  * Command bar sometimes overlapped the z-slice/timepoint sliders
  * writeImage did not do all z-slices/timepoints for an OME-TIFF
  * 'Show TMA measurements' showed detection measurements instead
  * Fixed many typos (thanks to Cameron Lloyd)

-----

## Version 0.2.0-m12

This is the *release candidate* for v0.2.0 (i.e. the proposed stable version).

* Many improvements to pixel & object classification
  * Train classifiers across all images currently open
  * Train classifiers using annotations from unopened images in the same project ('Load training' button)
  * Better standardization of classifier training dialogs
  * Random Trees classifiers now have seeds set properly
  * Classifier names are case-insensitive (to reduce issues if potentially overwriting files)
* Many other pixel classifier improvements
  * Finally scriptable! Scripting commands automatically recorded - requires that the classifier is saved in a project
  * New 'Measure' button to store measurements after the classifier is closed, for any object type (including detections)
  * More control over how objects are created
  * More control over the regions where the classifier is applied in 'live' preview mode
  * Default classifier is now ANN (often better & much faster than Random Trees)
* 'Classify -> Object classification -> Set cell intensity classification' now works for all detections if no cells are present
* Measurement lists are reset if an object's ROI is changed
  * This guards against inadvertently producing invalid measurements by modifying an annotate after measuring
* Viewer no longer centered on selected object when the selection changes or when typing 'Enter'
  * Fixes some annoyances, especially when annotating across multiple viewers
  * Center viewer by double-clicking objects in the 'Annotations' or 'Hierarchy' tab, or in a measurement table
* Improved spatial measurements
  * Optionally split multi-part classifications (e.g. "Class 1: Class 2") for distance calculations (https://github.com/qupath/qupath/issues/405)
  * Major performance improvement for the 'Detect centroid distances 2D' command (by using a spatial cache)
* LabeledImageServer improvements
  * Supports more than 255 distinct labels
  * New useUniqueLabels() option to support labelling by object, not only classification
* Fixed bug/ambiguity in 'Fill holes' & 'Remove fragments and holes'
  * Handle nested polygons/holes more reliably
  * Changed behavior! Area thresholds now refer to total polygon/hole area ignoring any nested polygons or holes
* Script editor improvements
  * Display which script is currently running in the script editor
  * Current project now accessible in scripts run outside of the script editor (e.g. from the command line)
  * Intercept mouse clicks for main window while a script is running & show a warning
  * Show a confirm prompt if trying to quit QuPath while a script is running
  * Adapted "Show log in console" option gives better control of script output (turn off to see less console output)
* Improved OMERO web API support
  * Supports a wider range of URLs, including import for multiple images via one 'link' URL
  * Intended primarily for brightfield whole slide images -- limited to RGB
* New 'Import objects' option when adding images to a project
  * Supports importing ROIs/overlays from ImageJ TIFF images and OMERO
* New 'Add shape features' command (replaces old command with the same name)
  * Easier to call in scripts
  * Supports additional measurements (including max/min diameters, solidity)
* New preference to optionally invert the orientation of the z-position slide for z-stacks
* Improved 'Measurement manager' to remove some or all measurements from objects of any type
* Show ID in tooltip for project entries (makes it easier to find the data directory)
* Other bug fixes, including:
  * Local normalization now applied before calculating other features (was applied after in m11)
  * Show only 'Num detections' if there are detections anywhere in the image
  * Fixed bug in 'Simplify shape' to handle polygons and rectangles properly
  * Fixed bug in command bar display when toggling the analysis pane visibility
  * Fixed bug where the RNG seed was not set before training classifiers
  * Fixed bug in 'Create combined training image' that failed to handle unclassified annotations
  * Projects are automatically saved after changing the image name (https://github.com/qupath/qupath/issues/465)
* Bump dependencies ImageJ, Bio-Formats, JUnit, picocli


## Version 0.2.0-m11

This is a *milestone* (i.e. still in development) version made available to try out new features early.

* Introduced 'ImageOp' and 'ImageDataOp' as a flexible way to chain processing steps
* Rewrote most of the pixel classification
  * Now much simpler and more maintainable (using Ops)
  * Supports color deconvolution
  * Faster (possibly)
* New-style object classifiers support command logging/scripting
* Added 'Import images from v0.1.2' command to recover data from old projects
* Added groovy-xml as a dependency (https://github.com/qupath/qupath/issues/455)
* Fixed bugs
  * Save & Save As are swapped (https://github.com/qupath/qupath/issues/451)
  * Reinstate adding images to projects via drag & drop (https://github.com/qupath/qupath/issues/450)
  * Fixed specifying z-slices/timepoints with OME-TIFF export (https://github.com/qupath/qupath/issues/453)
  * Improved user notification when loading a broken extension (https://github.com/qupath/qupath/issues/454)


## Version 0.2.0-m10

This is a *milestone* (i.e. still in development) version made available to try out new features early.

* Updated to use Java 14
  * Easier to build from source
* Code *extensively* revised and cleaned up
  * Commands are activated/deactivated according to status (e.g. if an image or project is opened)
  * Help text available for most commands via the 'Command list'
  * Lots more javadocs and a (somewhat) more logical arrangement
* All-new command line interface
  * Customize QuPath's launch, call scripts
  * Convert images to OME-TIFF
* Scripting improvements
  * Updated to Groovy 3 - scripts now support more recent Java syntax (e.g. lambdas, try-with-resources)
  * Pasting files results in them being converted to absolute paths
  * New 'Paste & escape' command to automatically escape characters for Java Strings
  * Set logging level with LogManager class
* New 'Measure -> Export measurements' command to export measurements for multiple images within a project
* Scriptable 'Select objects by classification' command
* Optionally show/hide annotation names in the viewer (shortcut key 'N')
* Updated methods to save/load points within the counting tool
  * Use TSV files to improve portability
  * Support including classifications and other annotation properties
* Optionally sort project entries by URI (e.g. to group images read from the same file)
* Improved support for profiling with VisualVM
* Improved support for large, non-pyramidal images
* 'Simplify shape' command can now be applied to all selected annotations
* Bug fixes, including:
  * Gap between tiles when calculating superpixels for large regions (https://github.com/qupath/qupath/issues/345)
  * Cannot create objects when loading simple thresholding classifier (https://github.com/qupath/qupath/issues/403)
  * Consistency in Measurement Map display (https://github.com/qupath/qupath/issues/295)
  * Poor performance when working with many annotations (regression in m9)
  * Freeze when launching ImageJ from Mac under some circumstances
  * Use default channel names if Bio-Formats returns an empty String
  * Log meaningful warning if pixel classifier uses duplicated channel names
* Update dependencies: JavaFX, OpenCV, Bio-Formats, JFreeSVG, ImageJ, Guava, RichTextFX


## Version 0.2.0-m9
This is a *milestone* (i.e. still in development) version made available to try out new features early. Changes include:

### Multiplexed analysis & Object classification
* Completely rewritten object classifier (currently flagged with 'New'! in the menus)
  * Support for multi-class classification with composite classifiers
  * New command to create single-measurement classifiers
  * New command to apply intensity (sub)classification
  * JSON serialization for classifiers
* New 'Centroids only' cell display mode to visualize cells with complex classifications
* Improved Brightness/Contrast support
  * Filter box to quickly find specific channels within long lists
  * New scripting methods to set display range, e.g. setChannelDisplayRange(channel, min, max)

### Classes & annotations
* Revised 'Annotations' tab
  * New options to set the available class list (e.g. from existing objects, image channels)
  * Change class visibility with spacebar (toggle), s (show) or h (hide)
  * Select objects with specific classifications more easily
  * More consistent annotation menus
* Major changes to annotation ROI manipulation
  * 'Duplicate annotations' applies to multiple selections
  * 'Merge annotations' and 'Split annotations' work with point ROIs, not only areas
  * 'Make inverse' uses ROIs from multiple annotations (within the same plane)
  * More ROI manipulation commands are scriptable, update selections when complete
* Counting tool improvements

### Images & projects
* Bio-Formats series selector (enables specific series to be accessed outside projects)
* More project options
  * Duplicate images, optionally with associated data files
  * Fixed issue with 'Add images' pane, where the window could be too large for some screens
  * 'Add images' pane now supports Drag & Drop
  * 'Add images' pane now supports .qpproj files to import images & data from other projects
* New SVG export options (made possible by JFreeSVG)

### Other things
* File -> Quit menu item added
* Viewer no longer 'resets' location when opening the same image or reloading data
* New preferences
  * Select main font; default changed to Sans-Serif for macOS
  * Turn on/off system menubar
* Show accelerator within 'Command list' table
* Improved attempt to parse channel names from slice labels in ImageJServer
* More useful static methods, e.g. PathObjectTools.removeOverlaps()
* Fixed bug in Jar classpath that prevented QuPath running from a command line
* Update dependencies (Bio-Formats, ControlsFX, ImageJ, Guava, Groovy, RichTextFX)


## Version 0.2.0-m8
This is a *milestone* (i.e. still in development) version made available to try out new features early.
* Fixed repainting bug that could cause existing annotations to temporarily shift when drawing new annotations
* Fixed 'Zoom to fit' bug that meant command did not correctly resize and center the image in the viewer
* Added 'Match viewer resolutions' command to help synchronize when using multiple viewers
* Improved tile export within a script
* Improved interactive transformations
  * More options for 'Interactive image alignment', including support to specify affine transform manually
  * Log affine transform when applying 'Rotate annotation'


## Version 0.2.0-m7
This is a *milestone* (i.e. still in development) version made available to try out new features early.
* Fixed bug that could cause QuPath to freeze when selecting objects with a mini-viewer active, see https://github.com/qupath/qupath/issues/377
* Improved performance converting shapes to geometries, see https://github.com/qupath/qupath/issues/378
* Improved robustness when drawing complex shapes, see https://github.com/qupath/qupath/issues/376
* Improved stability when script directories cannot be found, see https://github.com/qupath/qupath/issues/373
* Prompt to save each image when closing a project with multiple viewers active
* Updated 'Rotate annotation' command to use JTS


## Version 0.2.0-m6
This is a *milestone* (i.e. still in development) version made available to try out new features early.
### Important bug fix!
* Positive per mm^2 measurement fixed; this could be wrong in v0.2.0-m5 (other versions not affected)
### Important behavior change!
* Parent-child relationships are no longer automatically calculated between objects!
For an explanation of the reasons behind this change & what it means, see the blog.
### Other changes:
* Pixel classifier shows live area measurements with 'Classification' output (in m5 this worked only with 'Probability' output)
* New 'Detection centroid distances 2D' command (e.g. to find distances to cells with different classifications)
* Smoother drawing, faster viewer repainting
* Point annotation improvements
  * Faster repainting
  * Converting detections to points now uses nucleus ROIs when applied to cells, no longer requires deleting the detections
* More shortcuts, e.g. Ctrl+Alt+A to select annotations, Ctrl+Alt+D to select detections
* GeometryROI now replaces AreaROI and AWTAreaROI for improved performance and consistency
* Fixed bug when converting ROIs with nested holes to JTS Geometries
* Undo/Redo and tile cache size information added to Memory Monitor
* Added support for ImageWriters to write to output streams
* Updated build script to Gradle 6.0
* Use bioformats_package.jar rather than separate dependences (easier to upgrade/downgrade if needed)


## Version 0.2.0-m5
This is a *milestone* (i.e. still in development) version made available to try out new features early.
Changes include:
* Many improvements to the pixel classifier
  * New 'structure tensor' features
  * Currently-training classifier can still operate when images are changed
  * Added live feature overlays to view classifier features in context
  * Added 'Advanced' features, including optional PCA and selecting a 'Boundary' classification
  * Ability to save & reload classifiers (format may change!)
  * New 'Create threshold classifier' command (replaces old simple threshold command)
* Improved 'Dark' theme (available in the preferences)
* Scripting Improvements
  * Changed syntax highlighting - for better behavior with the 'Dark' theme
  * Core classes can now be auto-imported (use Ctrl-Shift to cycle through code-completions)
  * More helpful error messages for common errors
  * New setPixelSizeMicrons(double, double) scripting method
  * New replaceClassification(String, String) scripting method
  * Warning when applying 'Run for project' to an image currently open
* Major ROI revisions
  * Area ROIs 'snap' to pixel coordinates by default (can be changed in the preferences)
  * New GeometryROI replaces AWTAreaROI
  * 'Distance to annotations 2D' now supports line and point ROIs
  * Increased use of Java Topology Suite  for Geometry calculations
  * Removed older interfaces (PathShape, PathPoints, PathArea, PathLine and TranslatableROI), moved more methods into ROI directly
* Zoom in further for more accurate pixel-wise annotations
* Revised cell detection & other detection commands that use tiling
  * Bigger tile overlap & improved contour smoothing in cell detection (note: this will impact results!)
* Wand tool improvements
  * Change wand color modes in Edit -> Preferences
  * Press Ctrl (Cmd) while using Wand to select identical pixel values (useful with classification overlays)
* Renamed & improved 'Create simple thresholder', support image smoothing
* New 'Memory monitor' and 'Show input display' commands in 'View' menu
* Summary measurements are displayed for the full image when no objects are selected
  * Added 'saveImageMeasurement' scripting command
* Revised how images are written
  * Moved 'ImageWriterTools' to core module, updated 'ImageWriter' interface
  * Changed 'File -> Export regions...' commands to separate between raw pixels & rendered RGB images
  * Export multidimensional images as OME-TIFF when no region is selected
  * Support labelled/indexed color images with OME-TIFF and PNG
* Improved image type support
  * Show under the 'Image' tab
  * Include support for uint8, uint16, int16, int32, float32 and float64 types
* Pixel & object classifiers now better separated in the 'Classify' menu
* Added Svidro2 colormap to better highlight extreme values
* More informative PathObject.toString() and ROI.toString() methods
* Improved Brightness/Contrast dialog
  * Toggle channels on/off by pressing the 'spacebar' or 'Enter'
  * Toggle channels on or off by clicking anywhere in 'selected' column (not only the checkbox)
* Dependency updates
  * AdoptOpenJDK 13, JavaFX, Groovy, Guava, Bio-Formats, RichTextFX, ImageJ, jpackage
* Bug fixes:
  * Fixed size estimate for large images (previously caused some images not to open)
  * Fixed bug that meant the file chooser forgot the last directory
  * Fixed DoG superpixel tiling bug (https://github.com/qupath/qupath/issues/345)
  * Converting tile classifications to annotations (https://github.com/qupath/qupath/issues/359)
  * Calculating intensity features for RGB fluorescence (https://github.com/qupath/qupath/issues/365)
  * Setting stroke thickness, thanks to @jballanc (https://github.com/qupath/qupath/pull/362)


## Version 0.2.0-m4
This is a *milestone* (i.e. still in development) version made available to try out new features early.
Changes include:
* Positive cell detection supports different stainings (including multiplexed images)
* Cell detection & the intensity measurement command use channel names rather than numbers
  * (Note that channel order is still important when scripting the intensity measurement command)
* Big changes to memory management
  * Improved tile caching (using Guava) & more control
  * Specify the proportion of available memory for tile caching in the preferences
* New options when importing images to a project
  * 'Pyramidalize' large, single-resolution images
  * Rotate images on import (90 degree increments)
  * Specify the image reading library (e.g. Bio-Formats, OpenSlide)
* Improved resolution of paths to missing or moved images within projects
  * New 'Search' button allows recursive search for missing images
* Improved 'Measurement map' behavior and colormap support
* Specify line cap when expanding line annotations
  * For why this matters, see https://github.com/qupath/qupath/issues/228#issuecomment-518552859
* 'Send region to ImageJ' improvements
  * Only send objects within the field of view as an overlay
  * Set lookup tables where possible
  * Support arbitrary small regions (can now send a 1x1 pixel image)
* New preferences to specify viewer font size (scalebar, location text)
* Code formatting is asynchronous (causes small delay, but reduces errors)
* Project scripts are back... accessible from the 'Automate' menu
* More bugs fixed and others improvements, including
  * Exceptions when generating some viewer/window snapshots
  * Resolving relative URIs on Mac/Linux - https://github.com/qupath/qupath/issues/346
  * SLIC bug - https://github.com/qupath/qupath/issues/344


## Version 0.2.0-m3
This is a *milestone* (i.e. still in development) version made available to try out new features early.
Changes include:
* Completely revised projects
  * New image importer, supports drag & drop for multiple images
  * Specify image rotation on import
  * Automatically check URIs when opening projects, attempt to resolve relative paths
  * Fix broken paths through the user interface (rather than editing the .qpproj file manually)
  * Use the same image reader each time (e.g. OpenSlide, Bio-Formats)
  * Right-click in the project pane to add metadata for one or more selected images
  * Store custom server metadata (double-click pixel sizes under the 'Image' tab to fix them)
  * Add support for more complex images via ServerBuilders (useful in the future...)
  * Adjust project pane thumbnail size in preferences
  * Allow duplicate images in projects
* Viewer updates
  * Improved touch gesture support
  * New, perceptually uniform color tables for measurement maps
  * Fixed bug with right-click being unresponsive on some Mac laptops
  * Smoother Brush tool behavior
  * Wand tool now pressure-sensitive (for supported graphics tablets only)
* Revised pixel classifier features
  * New Hessian features
  * New 3D support
* Improved JSON serialization, via GsonTools class
  * ROIs and PathObjects as GeoJSON
  * Most ImageServers (via ServerBuilders)
  * Common OpenCV classes (Mat, StatModel)
* Bio-Formats updates
  * Update library to v6.2.0
  * Improved multithreading and OME-TIFF export
  * Avoid creating .bfmemo files in image directories (specify in preferences if/where you want them)
* Miscellaneous changes
  * Updated to JDK 12.0.2
  * Default max memory to 50% available (previously 25%)
  * New .msi installer for Windows, optional 'debug' startup with console
  * Improved 'Send to ImageJ' command, supports z-stacks & extra customization
  * Major refactoring (warning, older scripts may not work!)
  * Added many javadocs for core modules
  * Lots of bugs fixed!



## Version 0.2.0-m2
This is a *milestone* (i.e. still in development) version made available to try out new features early
* Re-written 'Expand annotations' to use Java Topology Suite
* New experimental 'Distance to annotations' command (a work in progress!)
* 'Rotate annotation' now clips to image bounds
* Updated Bio-Formats to v6.0.1
* Improved behavior using Ctrl+Shift when annotating
* Bug fixes
  * Handle missing pixel sizes with OpenSlide
  * ROI.getShape() corrected for rectangles and ellipses
  * Avoid 'Estimate stain vectors' errors with extreme parameter values


## Version 0.2.0-m1
This is a *milestone* (i.e. still in development) version made available to try out new features early
* Highlights include:
  * All-new pixel classifier!
  * Multichannel viewer
  * Bio-Formats by default (no separate installation)
  * Support to read images from OMERO
  * Many annotation tool improvements
  * A better object hierarchy
  * Improved image reading & project management
  * A move to JDK 11
  * _Many_ other fixes and performance improvements
* See https://qupath.github.io/QuPath-v0.2.0 for full details

-----

## Version 0.1.2

* Saving measurement tables is now logged, and can be called from scripts
* New 'View -> Show slide label' option added to make labels easier to find
* Added 'Analyze -> Cell analysis -> Subcellular detection' command (still experimental, for early testing & feedback)
* Minor changes to display names of detection classifiers to match with OpenCV's names (functionality unaffected)
* Fixed bug that prevented images being opened if OpenSlide native libraries could not be found
* Fixed estimate of image size used when opening non-pyramidal images
* Fixed bug that prevented 3rd stain vector being set through the GUI if it was previously set to be the 'residual' stain, when image type is 'Brightfield (Other)'
* New scripting methods (e.g. setIntensityClassifications) to simplify (sub-)classifying cells according to staining intensity
* New 'getCellObjects' scripting method
* New, non-default PathClasses are now assigned a random color (rather than black)
* Modified default color for 'Stroma' classifications, to improve contrast
* Using PROJECT_BASE_DIR in a script now fails with an appropriate error when called without a corresponding project
* Added experimental guiscript option for running short GUI-oriented scripts in the JavaFX Platform thread ([example](https://gist.github.com/petebankhead/6f73a01a67935dae2f7fa75fabe0d6ee))
* DialogHelperFX methods can now be called from any thread (not only the Platform thread)
* Improved number formatting within numeric fields
* ImageJ macro runner supports parallel processing (experimental)
* ImageJ macro runner now prompts to select all TMA cores if none are selected


## Version 0.1.1

* Updated build script to produce Windows distribution without requiring installation
* Turned off grouping when formatting numbers for display & export (i.e. 1000.1 rather than 1,000.1) to reduce ambiguity across different regions
* Added support for locale-specific import of text data
* Fixed several typos within the user interface
* Added getMenuItem(String) method to main QuPathGUI class
* Improved menu organization, removing several incomplete commands ('Cluster objects (experimental)' & 'OpenCV superpixel test')


## Version 0.1.0

* Fixed bug in 'Show setup options' that made it difficult to return changed region settings back to the default (but any other change was ok)
* Improved consistency of formatting used to display numbers based on other Locales
* Switched default to US Locale
* Removed pre-release notification
* Switched build to request a system rather than user installation (mostly so as to automatically request admin privileges on Windows)

-----

## Version 0.0.7

* New 'Show setup options' dialog to encourage choosing important settings when QuPath is first used.
* 'Fast cell counts' has numerous improvements, including displaying detections closer to the true nucleus center, giving a more informative error message when applied to a non-brightfield image, automatic calculation of a suitable magnification, and including an option to adjust the displayed detection size
* Positive cell densities now calculated dynamically for annotations, or TMA cores containing single annotations with positive cells contained therein.
* Several default parameter values changed for 'Fast cell counts' and 'Simple tissue detection' for better generalization across different image types.
* Added ROI centroids to measurement tables.
* Added sample script to estimate background RGB values for brightfield images; this improves optical density calculations (but without adjusting stain vectors).
* 'Optical density sum' color transform display now incorporates RGB max values (previously these only influenced processing, but not the visualization provided by the Brightness/Contrast command).
* The 'TMA data viewer' now includes p-values in plot legends, for better figure creation.
* The 'TMA data viewer' adds an optional display of 'At risk' patients for survival curves.
* Added new OpenCV and OpenSlide binaries to address portability issues on Linux.
* Added new OpenSlide binaries for macOS to fix bug that prevented some *.mrxs files opening (if bmps were involved).
* Fixed bug that caused scripts that logged a lot of text to cause the user interface to become sluggish or freeze.
* Fixed bug where cell detections were added to the wrong slice of a z-stack or time series.
* Fixed bug that prevent Haralick textures being calculated for red, green or blue channels of an RGB image.


## Version 0.0.6

* Better support for ImageJ TIFF images, including multi-channel fluorescence, 16 and 32-bit.
* Improved sliders and behavior when working with z-stacks or time series.
* Improved behavior for 'Brightness/Contrast' pane, including ability to set channel color for fluorescence images by double-clicking on the channel name.
* Wand tool now uses current color transform information, giving another way to influence how it works.
* When sending back an annotation from ImageJ's macro runner, its shape will be automatically trimmed to fit inside the region that was sent to ImageJ.
* New 'Use calibrated location text' preference to toggle units used in the location text shown on the bottom right of the viewer.
* Default for new installations is to invert scrolling for Windows and Linux.
* Fixed 'Add intensity features' bug, where the median was calculated whether it was wanted or not.


## Version 0.0.5

* Cell detection now works for fluorescence images as well as for brightfield
* New (experimental, subject to change) 'Analyze -> Region identification -> SLIC superpixel segmentation' command to generate superpixels based on the SLIC (Simple Linear Iterative Clustering) method
* New 'Object -> Expand annotations' command to create annotations that have been dilated (or eroded) by a fixed distance
* 'Analyze -> Region identification -> Create tiles' command can now be used to create annotations instead of standard tiles, or to split a single large annotation into smaller annotations
* Script editor improvements, including a better design and more informative error messages to help identify the line where any problem occurred
* Improvements to how the object hierarchy adds objects with complex ROI shapes, where the ROI centroid falls outside the ROI itself
* Improvements to how 'Simple tissue detection' handles thresholds that are set to detect the 'opposite' of what is normally expected, e.g. to detect holes inside tissue (by adjusting the 'dark background' and 'exclude on boundary' settings accordingly)
* 'Fast cell counts' can now be used to get a very rough (but very quick) estimate of positive cell percentages
* 'Add intensity features' command now always prompts to confirm the objects to which it will be applied, and splits large regions into tiles if needed
* 'Median' option added to 'Add intensity features' command
* The 'ImageJ macro runner' now works more predictably with selected objects, and shows error messages if no objects are selected or a requested region is too large
* Fixed Windows bug that meant trying to open a .qpdata file relating to an image that has been moved failed catastrophically.  Now a prompt should appear, elegantly asking for the new image path.
* Locale information now stored in .qpdata files.  This (hopefully) fixed a critical bug affecting computers where the locale used commas to separate decimal values (i.e. #,### rather than #.###), which previously prevented QuPath from reopening saved data files.
* Installer now requests a Desktop shortcut to be created by default.


## Version 0.0.4

* Added check for updates on QuPath startup
* Made pre-release notice less obtrusive
* Added 'Measure -> Show measurement manager' command to enable measurements to be viewed & (optionally) removed
* Added 'File -> Revert' command to go back to the last saved version for the current image data
* Added new 'Add intensity features (experimental)' command. This will eventually replace the Haralick features command (and possibly others), since it offers the same functionality in a much more flexible way.  Furthermore, the new command can handle up to 8 channels of fluorescence data (with arbitrary setting of the min/max values used to calculate the graylevel co-occurrence matrix).
* Major updates to the 'Add Delaunay cluster features (experimental)' command, with improved display and ability to save connections within the ImageData properties.
* Major updates to the 'TMA data viewer', with improved performance and a tree-table structure.
* Improved 'Tile classifications to annotations' command to support tile-based region identification
* Improved 'Simple tissue detection' command with support for detecting tissue inside TMACoreObjects
* Improved TMA dearrayer speed & accuracy
* TMA core labels can now optionally have leading zeros (e.g. 01-16), or be in descending order (e.g. J-A)
* TMA grids can be applied to add TMA 'Unique ID' values by drag-and-drop, using a text file with extension '.qpmap'
* Adding or removing a TMA row or column now produces a prompt to relabel the grid
* When sending image regions to ImageJ, the 'visibility' status is used to determine whether or not objects are sent as ROIs
* Fixed bug with extension path wrongly defaulting to an internal QuPath directory (existing installations may require the extension directory to be updated from 'Edit -> Preferences')
* Fixed (hopefully) cross-platform line splitting (v0.0.3 tried to fix this for Windows... but only partly did, while breaking TMA grid import elsewhere)
* Fixed bugs in 'Classify by specific feature' command
* Fixed bug whereby ROIs with zero width or height were not shown at all
* Fixed bug in drawing ROIs as icons (e.g. in the annotation or hierarchy views)
* When manually setting the name of an annotation, any previous name is now shown (rather than a blank field)


## Version 0.0.3

* Fixed several formatting issues for Windows, including:
  * Import of tab-delimited data (e.g. TMA grids)
  * Escaping of paths when exporting TMA data
  * Separation of paths in 'Help -> System info'
  * Cached image paths (still experimental)
* TMA data export now records directory (rather than name) in script, so that it can be reused across a project without editing
* Added use of OpenSlide's background color - this fixes previously-buggy appearance when scans where part of the image is omitted (e.g. some mrxs images)
* Updated TMA dearraying command to support fluorescence TMAs
* Modified TMA dearraying script command to abort if dearraying for the first time by default - this encourages good practice of checking dearrayed result prior to running full analysis (although means that any generated script would need to be run twice - once to dearray, and then again to do everything else)
* 'Relabel TMA Grid' now a scriptable command
* Fixed reassigning child objects with 'Make inverse annotation' command
* Fixed bug that prevented plugins cancelling more than once
* Minor improvements to Brightness/Contrast panel
* Set default logging level to INFO
* Added sample script to change logging level
* Improved display of licenses & third-party dependencies
* Updated location of user preferences
* Added menu entry to reset preferences


## Version 0.0.2

* New Help menu links to online resources
* Source code now included for dependencies (from Maven)
* 'Objects -> Create full image annotation' command is now scriptable
* Error notification now displayed if an image can't be opened
* Extension ClassLoader changes to help add dependencies (without copying or symbolic linking)
* Fixed some weird behavior when multiple images are contained in the same file


## Version 0.0.1-beta

* First available version under GPL.  Arguably with an overly-conservative version number.<|MERGE_RESOLUTION|>--- conflicted
+++ resolved
@@ -6,14 +6,10 @@
 * Some svs files opened with Bio-Formats are not read correctly in v0.3.1
   * Discussed at https://forum.image.sc/t/problem-about-opening-some-svs-slides-in-qupath-v0-3-1-bio-formats-6-8-0/61404
 * ImageServer pyramid levels are not checked for validity (https://github.com/qupath/qupath/issues/879)
-<<<<<<< HEAD
 * 'Create single measurement classifier' does not automatically update combo boxes when the available classifications change
-
-=======
 * Cell detection using 'Hematoxylin' always assumes it is the first stain (https://github.com/qupath/qupath/issues/878)
 * Uninformative / by zero error when setting stain vectors on empty images (https://github.com/qupath/qupath/issues/880)
   * A warning is now logged, and the image type set to 'Brightfield (other)'
->>>>>>> 98a93b07
 
 ### Dependency updates
 * Bio-Formats 6.7.0
