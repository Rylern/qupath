--- conflicted
+++ resolved
@@ -221,12 +221,8 @@
      * Create an object merger that can merge together any objects with similar ROIs (e.g. points, areas), the same
      * classification, and are on the same image plane.
      * <p>
-<<<<<<< HEAD
-     * The ROIs to not need to be touching; the resulting merged objects can have discontinuous ROIs.
+     * The ROIs do not need to be touching; the resulting merged objects can have discontinuous ROIs.
      * @param measurementStrategy strategy for merging measurements from merged objects.
-=======
-     * The ROIs do not need to be touching; the resulting merged objects can have discontinuous ROIs.
->>>>>>> 64ddb01f
      * @return an object merger that can merge together any objects with similar ROIs and the same classification
      */
     public static ObjectMerger createSharedClassificationMerger(MeasurementStrategy measurementStrategy) {
