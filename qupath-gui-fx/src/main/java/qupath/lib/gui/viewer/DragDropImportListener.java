/*-
 * #%L
 * This file is part of QuPath.
 * %%
 * Copyright (C) 2014 - 2016 The Queen's University of Belfast, Northern Ireland
 * Contact: IP Management (ipmanagement@qub.ac.uk)
 * Copyright (C) 2018 - 2020 QuPath developers, The University of Edinburgh
 * %%
 * QuPath is free software: you can redistribute it and/or modify
 * it under the terms of the GNU General Public License as
 * published by the Free Software Foundation, either version 3 of the
 * License, or (at your option) any later version.
 * 
 * QuPath is distributed in the hope that it will be useful,
 * but WITHOUT ANY WARRANTY; without even the implied warranty of
 * MERCHANTABILITY or FITNESS FOR A PARTICULAR PURPOSE.  See the
 * GNU General Public License for more details.
 * 
 * You should have received a copy of the GNU General Public License 
 * along with QuPath.  If not, see <https://www.gnu.org/licenses/>.
 * #L%
 */

package qupath.lib.gui.viewer;

import java.awt.image.BufferedImage;
import java.io.File;
import java.io.IOException;
import java.net.URISyntaxException;
import java.nio.file.Files;
import java.util.regex.Pattern;
import java.util.ArrayList;
import java.util.Arrays;
import java.util.Collections;
import java.util.List;
import java.util.Set;
import java.util.Timer;
import java.util.TimerTask;
import java.util.stream.Collectors;

import com.google.gson.JsonElement;
import org.slf4j.Logger;
import org.slf4j.LoggerFactory;

import javafx.application.Platform;
import javafx.event.EventHandler;
import javafx.scene.Node;
import javafx.scene.Scene;
import javafx.scene.control.ButtonType;
import javafx.scene.control.Dialog;
import javafx.scene.input.DragEvent;
import javafx.scene.input.Dragboard;
import javafx.scene.input.TransferMode;
import qupath.lib.common.GeneralTools;

import qupath.fx.dialogs.Dialogs;
import qupath.lib.gui.ExtensionControlPane;
import qupath.lib.gui.FileCopier;
import qupath.lib.gui.QuPathGUI;
import qupath.lib.gui.UserDirectoryManager;
import qupath.lib.gui.commands.InteractiveObjectImporter;
import qupath.lib.gui.commands.ProjectCommands;
import qupath.lib.gui.localization.QuPathResources;
import qupath.lib.gui.prefs.PathPrefs;
import qupath.lib.gui.prefs.QuPathStyleManager;
import qupath.lib.gui.scripting.ScriptEditor;
import qupath.lib.gui.tma.TMADataIO;
import qupath.lib.images.ImageData;
import qupath.lib.io.GsonTools;
import qupath.lib.io.PathIO;
import qupath.lib.objects.hierarchy.PathObjectHierarchy;
import qupath.lib.objects.hierarchy.TMAGrid;
import qupath.lib.projects.Project;
import qupath.lib.projects.ProjectIO;
import qupath.lib.projects.Projects;
import qupath.lib.gui.scripting.DefaultScriptEditor;


/**
 * Drag and drop support for main QuPath application, which can support a range of different object types (Files, URLs, Strings,..)
 */
public class DragDropImportListener implements EventHandler<DragEvent> {
	
	private static final Logger logger = LoggerFactory.getLogger(DragDropImportListener.class);

	private static final Pattern GITHUB_BASE_PATTERN = Pattern.compile("https://github.com/.*");

	private final QuPathGUI qupath;
	
	private List<DropHandler<File>> dropHandlers = new ArrayList<>();

	private List<DropHandler<JsonElement>> jsonDropHandlers = new ArrayList<>();

	/**
	 * Flag to indicate that a task is currently running, and events should be dropped until it is finished
	 * (e.g. a dialog is showing and we need a response)
	 */
	private boolean taskRunning = false;
	
	/**
	 * Schedule long-running tasks
	 */
	private Timer timer = new Timer("drag-drop-timer", true);

	/**
	 * Constructor.
	 * @param qupath the current QuPath instance
	 */
	public DragDropImportListener(final QuPathGUI qupath) {
		this.qupath = qupath;
	}
	
	/**
	 * Prepare a target node to accept drag and drop events.
	 * @param target
	 */
	public void setupTarget(final Node target) {
		target.setOnDragOver(this);
		target.setOnDragDropped(this);
		target.setOnDragDone(this);
	}
	
	/**
	 * Prepare a target scene to accept drag and drop events.
	 * @param target
	 */
	public void setupTarget(final Scene target) {
		target.setOnDragOver(this);
		target.setOnDragDropped(this);
		target.setOnDragDone(this);
	}
	
	
    @Override
    public void handle(DragEvent event) {
    	
    	// Reject drag/drop if a task is already running (e.g. we're waiting on a response 
    	// to a dialog that showed when opening an image)
    	if (taskRunning)
    		return;
    	
    	var type = event.getEventType();
    	if (type == DragEvent.DRAG_DONE) {
    		logger.debug("Drag-drop done");
    		return;
    	} else if (type == DragEvent.DRAG_OVER) {
    		// Start drag/drop
    		var dragboard = event.getDragboard();
    		if (dragboard.hasFiles() || dragboard.hasUrl() || dragboard.hasString()) {
    			event.acceptTransferModes(TransferMode.COPY);
                event.consume();
                return;
    		}
    	} else if (type != DragEvent.DRAG_DROPPED) {
    		logger.warn("Unexpected drag-drop event {}", event);
    		return;
    	}
    	
        Dragboard dragboard = event.getDragboard();
        Object source = event.getSource();
        
        // Look for the viewer that we dragged on to - may be null, if drag was on
        QuPathViewer viewer = null;
        for (QuPathViewer viewer2 : qupath.getAllViewers()) {
        	if (viewer2.getView() == source) {
        		viewer = viewer2;
        		break;
        	}
        }
        
        // The gesture source is null if originating from another application
        // In that case, we don't want to process everything here because we can end up 
        // blocking the other application until things are finished
        // (i.e. weird non-responsiveness was spotted on macOS Finder,
        //  as well as odd shadowed icons lingering behind open dialogs on Windows)
        long delay = 0L;
        if (event.getGestureSource() == null) {
        	delay = 50L;
        	logger.debug("Setting drag-drop delay to {} ms", delay);
        }
        
        // If only one viewer is available, there is no ambiguity... use it
        if (viewer == null && qupath.getAllViewers().size() == 1)
        	viewer = qupath.getViewer();
        
        var files = dragboard.hasFiles() ? new ArrayList<>(dragboard.getFiles()) : null;
        var url = dragboard.getUrl();
		var string = dragboard.getString();
        var viewer2 = viewer;
        if (files != null || url != null || string != null) {
	        invokeLater(() -> {
	        	taskRunning = true;
	        	try {
					if (files != null) {
				        logger.debug("Files dragged onto {}", source);
						handleFileDrop(viewer2, files);
					} else if (url != null ) {
						logger.debug("URL dragged onto {}", source);
						handleURLDrop(viewer2, url);
					} else if (string != null) {
						logger.debug("Text dragged onto {}, treating as a URL", source);
						handleURLDrop(viewer2, string);
					}
<<<<<<< HEAD
				} catch (IOException | URISyntaxException | InterruptedException e) {
					Dialogs.showErrorMessage(QuPathResources.getString("DragDrop"), e);
=======
	        	} catch (IOException e) {
					Dialogs.showErrorMessage("Drag & Drop", e);
					logger.error(e.getMessage(), e);
>>>>>>> ae504d58
	        	} finally {
	        		taskRunning = false;
	        	}
	        }, delay);
			event.setDropCompleted(true);
        } else
        	event.setDropCompleted(false);

		event.consume();
    }
    
    
    /**
     * Invoke a task, possibly after a delay
     * @param runnable
     * @param millis
     */
    void invokeLater(Runnable runnable, long millis) {
    	assert Platform.isAccessibilityActive();
    	if (millis <= 0)
    		runnable.run();
    	else {
    		var task = new TimerTask() {
    			@Override
    			public void run() {
    				Platform.runLater(runnable);
    			}
    		};
    		timer.schedule(task, millis);
    	}
    }
    


	/**
     * Add a new File DropHandler.
     * <p>
     * This may be called on a drag-and-drop application on the main window, if no other 
     * handler deals with the event.
     * 
     * @param handler
     */
	public void addFileDropHandler(final DropHandler<File> handler) {
		this.dropHandlers.add(handler);
	}
	

	/**
	 * Remove a File DropHandler.
	 * 
	 * @param handler
	 */
	public void removeFileDropHandler(final DropHandler<File> handler) {
		this.dropHandlers.remove(handler);
	}

	/**
	 * Add a new DropHandler specifically for JSON elements.
	 * <p>
	 * This may be called when a json file is dropped on the main QuPath window.
	 * Handlers should quickly inspect the element and return if they cannot handle it.
	 *
	 * @param handler
	 */
	public void addJsonDropHandler(final DropHandler<JsonElement> handler) {
		this.jsonDropHandlers.add(handler);
	}


	/**
	 * Remove a JSON DropHandler.
	 *
	 * @param handler
	 */
	public void removeJsonDropHandler(final DropHandler<JsonElement> handler) {
		this.jsonDropHandlers.remove(handler);
	}
    
    void handleFileDrop(final QuPathViewer viewer, final List<File> list) throws IOException {
    	try {
    		handleFileDropImpl(viewer, list);
    	} catch (IOException e) {
    		throw e;
    	} catch (Throwable e) {
    		throw new IOException(e);
    	}
    }
    
    void handleURLDrop(final QuPathViewer viewer, final String url) throws IOException, URISyntaxException, InterruptedException {
		// if it's a GitHub URL, it's probably not an image. See if it's an extension
		if (GITHUB_BASE_PATTERN.matcher(url).matches()) {
			ExtensionControlPane.handleGitHubURL(url);
			return;
		}
    	try {
    		qupath.openImage(viewer, url, false, false);
    	} catch (IOException e) {
    		throw e;
    	} catch (Throwable e) {
    		throw new IOException(e);
    	}
    }


	private void handleFileDropImpl(QuPathViewer viewer, List<File> list) throws IOException {
		
		// Shouldn't occur... but keeps FindBugs happy to check
		if (list == null || list.isEmpty()) {
			logger.warn("No files given!");
			return;
		}
		
		// Check if we have only jar or css files
		int nJars = 0;
		int nCss = 0;
		int nJson = 0;
		for (File file : list) {
			var ext = GeneralTools.getExtension(file).orElse("").toLowerCase();
			if (ext.equals(".jar"))
				nJars++;
			else if (ext.equals(".css"))
				nCss++;
			else if (ext.equals(".json"))
				nJson++;
		}

		// If we only have jar files, treat them as extensions
		if (nJars == list.size()) {
			qupath.getExtensionManager().promptToCopyFilesToExtensionsDirectory(list);
			return;
		}
		
		// Handle properties files
		list = handlePropertiesFiles(list);
		if (list.isEmpty())
			return;
		
		// Handle installing CSS files (styles)
		if (nCss == list.size()) {
			QuPathStyleManager.installStyles(list);
			return;
		}

		// Handle JSON files
		if (nJson == list.size()) {
			List<JsonElement> elements = new ArrayList<>();
			var gson = GsonTools.getInstance();
			// TODO: Note that this is inefficient if we have GeoJSON that we don't handle, since the file is read twice
			for (var file : list) {
				try (var reader = Files.newBufferedReader(file.toPath())) {
					elements.add(gson.fromJson(reader, JsonElement.class));
				} catch (IOException ex) {
					logger.error("Could not read JSON file {}", file, ex);
				}
			}
			for (DropHandler<JsonElement> handler: jsonDropHandlers) {
				if (handler.handleDrop(viewer, elements))
					return;
			}
		}

		// Try to get a hierarchy for importing ROIs
		ImageData<BufferedImage> imageData = viewer == null ? null : viewer.getImageData();
		PathObjectHierarchy hierarchy = imageData == null ? null : imageData.getHierarchy();

		// Some consumers can only handle one file
		boolean singleFile = list.size() == 1;
		
//		// Gather together the extensions - if this has length one, we know all the files have the same extension
//		Set<String> allExtensions = list.stream().map(f -> GeneralTools.getExtension(f).orElse("")).collect(Collectors.toSet());
		
		// If we have a zipped file, create a set that includes the files within the zip image
		// This helps us determine whether or not a zip file contains an image or objects, for example
		Set<String> allUnzippedExtensions = list.stream().flatMap(f -> {
			try {
				return PathIO.unzippedExtensions(f.toPath()).stream();
			} catch (IOException e) {
				logger.debug(e.getLocalizedMessage(), e);
				return Arrays.stream(new String[0]);
			}
		}).collect(Collectors.toSet());
		
		// Extract the first (and possibly only) file
		File file = list.get(0);
		
		String fileName = file.getName().toLowerCase();

		// Check if this is a hierarchy file
		if (singleFile && (fileName.endsWith(PathPrefs.getSerializationExtension()))) {

			// If we have a different path, open as a new image
			if (viewer == null) {
				Dialogs.showErrorMessage(
						QuPathResources.getString("DragDrop.loadData"),
						QuPathResources.getString("DragDrop.loadMessage"));
				return;
			}
			try {
				// Check if we should be importing objects or opening the file
				if (imageData != null) {
					var dialog = new Dialog<ButtonType>();
					var btOpen = new ButtonType(QuPathResources.getString("DragDrop.openImage"));
					var btImport = new ButtonType(QuPathResources.getString("DragDrop.importObjects"));
					dialog.getDialogPane().getButtonTypes().setAll(btOpen, btImport, ButtonType.CANCEL);
					dialog.setTitle(QuPathResources.getString("DragDrop.openData"));
					dialog.setHeaderText(QuPathResources.getString("DragDrop.chooseData"));
					dialog.setContentText(QuPathResources.getString("DragDrop.chooseDataOptions"));
//						dialog.setHeaderText("What do you want to do?");
					var choice = dialog.showAndWait().orElse(ButtonType.CANCEL);
					if (choice == ButtonType.CANCEL)
						return;
					if (choice == btImport) {
						InteractiveObjectImporter.promptToImportObjectsFromFile(imageData, file);
						return;
					}
				}
				qupath.openSavedData(viewer, file, false, true);
			} catch (Exception e) {
				Dialogs.showErrorMessage(QuPathResources.getString("DragDrop.loadData"), e);
				logger.error(e.getMessage(), e);
			}
			return;
		}
		
		// Check if this is a directory - if so, look for a single project file
		if (singleFile && file.isDirectory()) {
			// Identify all files in the directory, and also all potential project files
			File[] filesInDirectory = file.listFiles(f -> !f.isHidden());
			List<File> projectFiles = Arrays.stream(filesInDirectory).filter(f -> f.isFile() && 
					f.getAbsolutePath().toLowerCase().endsWith(ProjectIO.getProjectExtension())).toList();
			if (projectFiles.size() == 1) {
				file = projectFiles.get(0);
				fileName = file.getName().toLowerCase();
				logger.warn("Selecting project file {}", file);
			} else if (projectFiles.size() > 1) {
				// Prompt to select which project file to open
				logger.debug("Multiple project files found in directory {}", file);
				String[] fileNames = projectFiles.stream().map(f -> f.getName()).toArray(n -> new String[n]);
				String selectedName = Dialogs.showChoiceDialog(
						QuPathResources.getString("DragDrop.selectProject"),
						QuPathResources.getString("DragDrop.selectProjectToOpen"), fileNames, fileNames[0]);
				if (selectedName == null)
					return;
				file = new File(file, selectedName);
				fileName = file.getName().toLowerCase();
			} else if (filesInDirectory.length == 0) {
				// If we have an empty directory, offer to set it as a project
				if (Dialogs.showYesNoDialog(
						QuPathResources.getString("DragDrop.createProject"),
						QuPathResources.getString("DragDrop.createProjectForEmptyDirectory"))) {
					Project<BufferedImage> project = Projects.createProject(file, BufferedImage.class);
					qupath.setProject(project);
					if (!project.isEmpty())
						project.syncChanges();
					return;
				} else
					// Can't do anything else with an empty folder
					return;
			}
		}

		// Check if this is a project
		if (singleFile && (fileName.endsWith(ProjectIO.getProjectExtension()))) {
			try {
				Project<BufferedImage> project = ProjectIO.loadProject(file, BufferedImage.class);
				qupath.setProject(project);
			} catch (Exception e) {
				logger.error("Could not open as project file - opening in the Script Editor instead", e);
				qupath.getScriptEditor().showScript(file);
			}
			return;
		}
		
		// Check if it is an object file in GeoJSON format (.geojson)
		if (PathIO.getObjectFileExtensions(false).containsAll(allUnzippedExtensions)) {
			if (imageData == null || hierarchy == null) {
				qupath.getScriptEditor().showScript(file);
				logger.info("Opening the dragged file in the Script Editor as there is no currently opened image in the viewer");
				return;
			}
			InteractiveObjectImporter.promptToImportObjectsFromFile(imageData, file);
			return;
		}
		
		// Check if this is TMA dearraying data file
		if (singleFile && (fileName.endsWith(TMADataIO.TMA_DEARRAYING_DATA_EXTENSION))) {
			if (hierarchy == null)
				Dialogs.showErrorMessage(
						QuPathResources.getString("DragDrop.TMAGridImport"),
						QuPathResources.getString("DragDrop.TMAGridImportImageError")
						);
			else {
				TMAGrid tmaGrid = TMADataIO.importDearrayedTMAData(file);
				if (tmaGrid != null) {
					if (hierarchy.isEmpty() || Dialogs.showYesNoDialog(
							QuPathResources.getString("DragDrop.TMAGridImport"),
							QuPathResources.getString("DragDrop.TMAGridSetHierarchy")
							))
						hierarchy.setTMAGrid(tmaGrid);
				} else
					Dialogs.showErrorMessage(
							QuPathResources.getString("DragDrop.TMAGrid"),
							String.format(QuPathResources.getString("DragDrop.TMAGridParseError"), file.getName()));
			}
			return;
		}


		// Open file with an extension supported by the Script Editor
		ScriptEditor scriptEditor = qupath.getScriptEditor();
		if (scriptEditor instanceof DefaultScriptEditor && ((DefaultScriptEditor)scriptEditor).supportsFile(file)) {
			scriptEditor.showScript(file);
			return;
		}

		
		// Check handlers
		for (DropHandler<File> handler: dropHandlers) {
			if (handler.handleDrop(viewer, list))
				return;
		}

		// Assume we have images
		if (singleFile && file.isFile()) {
			// Try to open as an image, if the extension is known
			if (viewer == null) {
				Dialogs.showErrorMessage(
						QuPathResources.getString("DragDrop.openImage"),
						QuPathResources.getString("DragDrop.specificViewer"));
				return;
			}
			qupath.openImage(viewer, file.getAbsolutePath(), true, true);
			return;
		} else if (qupath.getProject() != null) {
			// Try importing multiple images to a project
			String[] potentialFiles = list.stream().filter(f -> f.isFile()).map(f -> f.getAbsolutePath()).toArray(String[]::new);
			if (potentialFiles.length > 0) {
				ProjectCommands.promptToImportImages(qupath, potentialFiles);
				return;
			}
		}

		if (qupath.getProject() == null) {
			if (list.size() > 1) {
				Dialogs.showErrorMessage(
						QuPathResources.getString("DragDrop"),
						QuPathResources.getString("DragDrop.projectForMultipleFiles"));
				return;
			}
    	}
		if (list.size() > 1)
			Dialogs.showErrorMessage(
					QuPathResources.getString("DragDrop"),
					QuPathResources.getString("DragDrop.couldNotHandleFiles"));
		else
			Dialogs.showErrorMessage(
					QuPathResources.getString("DragDrop"),
					String.format(QuPathResources.getString("DragDrop.couldNotHandleFile"), list.get(0).getName()));
	}
    
     
    private List<File> handlePropertiesFiles(List<File> files) {
    	var propertyFiles = files.stream().filter(f -> f.getName().toLowerCase().endsWith(".properties")).toList();
    	if (propertyFiles.isEmpty())
    		return files;
    	
    	new FileCopier()
    			.title("Install localization properties")
    			.relativeToUserDirectory()
    			.outputPath(UserDirectoryManager.DIR_LOCALIZATION)
    			.inputFiles(propertyFiles)
    			.doCopy();
    	
    	if (propertyFiles.size() == files.size())
    		return Collections.emptyList();
    	var remainingFiles = new ArrayList<>(files);
    	remainingFiles.removeAll(propertyFiles);
    	return remainingFiles;
    }
    
    
    /**
     * Interface to define a new drop handler.
     * 
     * @author Pete Bankhead
     * @author Melvin Gelbard
     * @param <T> 
     *
     */
     @FunctionalInterface
    public interface DropHandler<T> {
    	 
    	/**
    	 * Handle drop onto a viewer.
    	 * This makes it possible to drop images (for example) onto a specific viewer to open them in that viewer, 
    	 * irrespective of whether the viewer is active currently.
    	 * 
    	 * @param viewer the active viewer, or the viewer only which the object were dropped
    	 * @param list the dropped objects
    	 * @return true if the handler processed the drop event
    	 */
    	boolean handleDrop(final QuPathViewer viewer, final List<T> list);
    	
    }
    
       
}<|MERGE_RESOLUTION|>--- conflicted
+++ resolved
@@ -201,14 +201,9 @@
 						logger.debug("Text dragged onto {}, treating as a URL", source);
 						handleURLDrop(viewer2, string);
 					}
-<<<<<<< HEAD
 				} catch (IOException | URISyntaxException | InterruptedException e) {
 					Dialogs.showErrorMessage(QuPathResources.getString("DragDrop"), e);
-=======
-	        	} catch (IOException e) {
-					Dialogs.showErrorMessage("Drag & Drop", e);
 					logger.error(e.getMessage(), e);
->>>>>>> ae504d58
 	        	} finally {
 	        		taskRunning = false;
 	        	}
